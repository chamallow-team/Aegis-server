target
Cargo.lock
.idea
.vscode
doc/.idea
<<<<<<< HEAD
*.old

.env
aegis
=======
count_lines.js
>>>>>>> 670c2953
<|MERGE_RESOLUTION|>--- conflicted
+++ resolved
@@ -3,11 +3,8 @@
 .idea
 .vscode
 doc/.idea
-<<<<<<< HEAD
 *.old
 
 .env
 aegis
-=======
-count_lines.js
->>>>>>> 670c2953
+count_lines.js